// Copyright (c) 2007-Present Pivotal Software, Inc.  All rights reserved.
//
// This software, the RabbitMQ Java client library, is triple-licensed under the
// Mozilla Public License 1.1 ("MPL"), the GNU General Public License version 2
// ("GPL") and the Apache License version 2 ("ASL"). For the MPL, please see
// LICENSE-MPL-RabbitMQ. For the GPL, please see LICENSE-GPL2.  For the ASL,
// please see LICENSE-APACHE2.
//
// This software is distributed on an "AS IS" basis, WITHOUT WARRANTY OF ANY KIND,
// either express or implied. See the LICENSE file for specific language governing
// rights and limitations of this software.
//
// If you have any questions regarding licensing, please contact us at
// info@rabbitmq.com.

package com.rabbitmq.perf;

import com.rabbitmq.client.AMQP;
import com.rabbitmq.client.Channel;
import com.rabbitmq.client.Connection;
import com.rabbitmq.client.ShutdownSignalException;

import java.io.IOException;
import java.util.ArrayList;
import java.util.List;
import java.util.Map;

public class MulticastParams {
    private long confirm = -1;
    private int consumerCount = 1;
    private int producerCount = 1;
    private int consumerChannelCount = 1;
    private int producerChannelCount = 1;
    private int consumerTxSize = 0;
    private int producerTxSize = 0;
    private int channelPrefetch = 0;
    private int consumerPrefetch = 0;
    private int minMsgSize = 0;

    private int timeLimit = 0;
    private float producerRateLimit = 0;
    private float consumerRateLimit = 0;
    private int producerMsgCount = 0;
    private int consumerMsgCount = 0;

    private String exchangeName = "direct";
    private String exchangeType = "direct";
    private List<String> queueNames = new ArrayList<String>();
    private String routingKey = null;
    private boolean randomRoutingKey = false;

    private List<?> flags = new ArrayList<Object>();

    private int multiAckEvery = 0;
    private boolean autoAck = true;
    private boolean autoDelete = false;

    private List<String> bodyFiles = new ArrayList<String>();
    private String bodyContentType = null;

    private boolean predeclared;

    private Map<String, Object> queueArguments;

    private int consumerLatencyInMicroseconds;

    public void setExchangeType(String exchangeType) {
        this.exchangeType = exchangeType;
    }

    public void setExchangeName(String exchangeName) {
        this.exchangeName = exchangeName;
    }

    public void setQueueNames(List<String> queueNames) {
        if(queueNames == null) {
            this.queueNames = new ArrayList<String>();
        } else {
            this.queueNames = new ArrayList<String>(queueNames);
        }
    }

    public void setRoutingKey(String routingKey) {
        this.routingKey = routingKey;
    }

    public void setRandomRoutingKey(boolean randomRoutingKey) {
        this.randomRoutingKey = randomRoutingKey;
    }

    public void setProducerRateLimit(float producerRateLimit) {
        this.producerRateLimit = producerRateLimit;
    }

    public void setProducerCount(int producerCount) {
        this.producerCount = producerCount;
    }

    public void setProducerChannelCount(int producerChannelCount) {
        this.producerChannelCount = producerChannelCount;
    }

    public void setConsumerRateLimit(float consumerRateLimit) {
        this.consumerRateLimit = consumerRateLimit;
    }

    public void setConsumerCount(int consumerCount) {
        this.consumerCount = consumerCount;
    }

    public void setConsumerChannelCount(int consumerChannelCount) {
        this.consumerChannelCount = consumerChannelCount;
    }

    public void setProducerTxSize(int producerTxSize) {
        this.producerTxSize = producerTxSize;
    }

    public void setConsumerTxSize(int consumerTxSize) {
        this.consumerTxSize = consumerTxSize;
    }

    public void setConfirm(long confirm) {
        this.confirm = confirm;
    }

    public void setAutoAck(boolean autoAck) {
        this.autoAck = autoAck;
    }

    public void setMultiAckEvery(int multiAckEvery) {
        this.multiAckEvery = multiAckEvery;
    }

    public void setChannelPrefetch(int channelPrefetch) {
        this.channelPrefetch = channelPrefetch;
    }

    public void setConsumerPrefetch(int consumerPrefetch) {
        this.consumerPrefetch = consumerPrefetch;
    }

    public void setMinMsgSize(int minMsgSize) {
        this.minMsgSize = minMsgSize;
    }

    public void setTimeLimit(int timeLimit) {
        this.timeLimit = timeLimit;
    }

    public void setProducerMsgCount(int producerMsgCount) {
        this.producerMsgCount = producerMsgCount;
    }

    public void setConsumerMsgCount(int consumerMsgCount) {
        this.consumerMsgCount = consumerMsgCount;
    }

    public void setMsgCount(int msgCount) {
        setProducerMsgCount(msgCount);
        setConsumerMsgCount(msgCount);
    }

    public void setFlags(List<?> flags) {
        this.flags = flags;
    }

    public void setAutoDelete(boolean autoDelete) {
        this.autoDelete = autoDelete;
    }

    public void setPredeclared(boolean predeclared) {
        this.predeclared = predeclared;
    }

    public void setQueueArguments(Map<String, Object> queueArguments) {
        this.queueArguments = queueArguments;
    }

    public void setConsumerLatencyInMicroseconds(int consumerLatencyInMicroseconds) {
        this.consumerLatencyInMicroseconds = consumerLatencyInMicroseconds;
    }

    public int getConsumerCount() {
        return consumerCount;
    }

    public int getConsumerChannelCount() {
        return consumerChannelCount;
    }

    public int getConsumerThreadCount() {
        return consumerCount * consumerChannelCount;
    }

    public int getProducerCount() {
        return producerCount;
    }

    public int getProducerChannelCount() {
        return producerChannelCount;
    }

    public int getProducerThreadCount() {
        return producerCount * producerChannelCount;
    }

    public int getMinMsgSize() {
        return minMsgSize;
    }

    public String getRoutingKey() {
        return routingKey;
    }

    public boolean getRandomRoutingKey() {
        return randomRoutingKey;
    }

    public void setBodyFiles(List<String> bodyFiles) {
        if (bodyFiles == null) {
            this.bodyFiles = new ArrayList<String>();
        } else {
            this.bodyFiles = new ArrayList<String>(bodyFiles);
        }
    }

    public void setBodyContentType(String bodyContentType) {
        this.bodyContentType = bodyContentType;
    }

    public Producer createProducer(Connection connection, Stats stats, String id) throws IOException {
        Channel channel = connection.createChannel();
        if (producerTxSize > 0) channel.txSelect();
        if (confirm >= 0) channel.confirmSelect();
        if (!predeclared || !exchangeExists(connection, exchangeName)) {
            channel.exchangeDeclare(exchangeName, exchangeType);
        }
        MessageBodySource messageBodySource = null;
        if (bodyFiles.size() > 0) {
            messageBodySource = new LocalFilesMessageBodySource(bodyFiles, bodyContentType);
        } else {
            messageBodySource = new TimeSequenceMessageBodySource(minMsgSize);
        }
        final Producer producer = new Producer(channel, exchangeName, id,
                                               randomRoutingKey, flags, producerTxSize,
                                               producerRateLimit, producerMsgCount,
                                               timeLimit,
                                               confirm, messageBodySource, stats);
        channel.addReturnListener(producer);
        channel.addConfirmListener(producer);
        return producer;
    }

    public Consumer createConsumer(Connection connection, Stats stats, String id) throws IOException {
        Channel channel = connection.createChannel();
        if (consumerTxSize > 0) channel.txSelect();
        List<String> generatedQueueNames = configureQueues(connection, id);
        if (consumerPrefetch > 0) channel.basicQos(consumerPrefetch);
        if (channelPrefetch > 0) channel.basicQos(channelPrefetch, true);
        return new Consumer(channel, id, generatedQueueNames,
                                         consumerTxSize, autoAck, multiAckEvery,
                                         stats, consumerRateLimit, consumerMsgCount, timeLimit, consumerLatencyInMicroseconds);
    }

    public boolean shouldConfigureQueues() {
        // don't declare any queues when --predeclared is passed,
        // otherwise unwanted server-named queues without consumers will pile up. MK.
        return consumerCount == 0 && !predeclared && !(queueNames.size() == 0);
    }

    public List<String> configureQueues(Connection connection, String id) throws IOException {
        Channel channel = connection.createChannel();
        if (!predeclared || !exchangeExists(connection, exchangeName)) {
            channel.exchangeDeclare(exchangeName, exchangeType);
        }
        // To ensure we get at-least 1 default queue:
        if (queueNames.isEmpty()) {
            queueNames.add("");
        }
        List<String> generatedQueueNames = new ArrayList<String>();
        for (String qName : queueNames) {
            if (!predeclared || !queueExists(connection, qName)) {
                qName = channel.queueDeclare(qName,
                                     flags.contains("persistent"),
                                     false,
                                     autoDelete,
                                     queueArguments).getQueue();
            }
            generatedQueueNames.add(qName);
            channel.queueBind(qName, exchangeName, id);
        }
        channel.abort();

        return generatedQueueNames;
    }

    private static boolean exchangeExists(Connection connection, final String exchangeName) throws IOException {
<<<<<<< HEAD
        if (exchangeName.equals("")) {
=======
        if ("".equals(exchangeName)) {
>>>>>>> 00591575
            // NB: default exchange always exists
            return true;
        } else {
            return exists(connection, new Checker() {
                public void check(Channel ch) throws IOException {
                    ch.exchangeDeclarePassive(exchangeName);
                }
            });
        }
    }

    private static boolean queueExists(Connection connection, final String queueName) throws IOException {
        return queueName != null && exists(connection, new Checker() {
            public void check(Channel ch) throws IOException {
                ch.queueDeclarePassive(queueName);
            }
        });
    }

    private interface Checker {
        void check(Channel ch) throws IOException;
    }

    private static boolean exists(Connection connection, Checker checker) throws IOException {
        try {
            Channel ch = connection.createChannel();
            checker.check(ch);
            ch.abort();
            return true;
        }
        catch (IOException e) {
            ShutdownSignalException sse = (ShutdownSignalException) e.getCause();
            if (!sse.isHardError()) {
                AMQP.Channel.Close closeMethod = (AMQP.Channel.Close) sse.getReason();
                if (closeMethod.getReplyCode() == AMQP.NOT_FOUND) {
                    return false;
                }
            }
            throw e;
        }
    }
}<|MERGE_RESOLUTION|>--- conflicted
+++ resolved
@@ -296,11 +296,7 @@
     }
 
     private static boolean exchangeExists(Connection connection, final String exchangeName) throws IOException {
-<<<<<<< HEAD
-        if (exchangeName.equals("")) {
-=======
         if ("".equals(exchangeName)) {
->>>>>>> 00591575
             // NB: default exchange always exists
             return true;
         } else {
